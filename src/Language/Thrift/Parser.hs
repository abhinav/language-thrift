{-# LANGUAGE FlexibleContexts      #-}
{-# LANGUAGE MultiParamTypeClasses #-}
{-# LANGUAGE OverloadedStrings     #-}
{-# LANGUAGE ScopedTypeVariables   #-}
{-# LANGUAGE TypeFamilies          #-}
-- |
-- Module      :  Language.Thrift.Parser
-- Copyright   :  (c) Abhinav Gupta 2016
-- License     :  BSD3
--
-- Maintainer  :  Abhinav Gupta <mail@abhinavg.net>
-- Stability   :  experimental
--
-- Provides a parser for Thrift IDLs.
--
-- In addition to parsing the IDLs, the parser also keeps track of
-- Javadoc-style docstrings on defined items and makes their values available.
-- For example,
--
-- > /**
-- >  * Fetches an item.
-- >  */
-- > Item getItem()
--
-- Note that the parser does not validate the Thrift file for correctness, so,
-- for example, you could define a string value for an int constant.
--
module Language.Thrift.Parser
    ( parseFromFile
    , parse
    , thriftIDL

    -- * Components

    , program

    , header
    , include
    , namespace

    , definition
    , constant
    , typeDefinition
    , service

    , typedef
    , enum
    , struct
    , union
    , exception
    , senum

    , typeReference
    , constantValue

    , docstring

    -- * Parser

    , Parser
    , runParser
    , whiteSpace
    ) where

import Control.Applicative
import Control.Monad
import Control.Monad.Trans.State (StateT)
import Data.Scientific           (floatingOrInteger)
import Data.Text                 (Text)

import qualified Control.Monad.Trans.State as State
import qualified Data.Text                 as Text
import qualified Data.Text.IO              as Text
import qualified Text.Megaparsec           as P
import qualified Text.Megaparsec.Lexer     as PL

<<<<<<< HEAD
import qualified Language.Thrift.AST as T
=======
import Language.Thrift.Internal.Reserved (isReserved)

import qualified Language.Thrift.Types as T
>>>>>>> 1b444969

-- | Keeps track of the last docstring seen by the system so that we can
-- attach it to entities.
data State = State
    { stateDocstring :: T.Docstring
    }
    deriving (Show, Eq)

-- | Underlying Parser type.
type Parser s = StateT State (P.Parsec P.Dec s)

-- | Evaluates the underlying parser with a default state and get the Megaparsec
-- parser.
runParser
    :: (P.Stream s, P.Token s ~ Char)
    => Parser s a -> P.Parsec P.Dec s a
runParser p = State.evalStateT p (State Nothing)

-- | Parses the Thrift file at the given path.
parseFromFile
    :: FilePath
    -> IO (Either (P.ParseError Char P.Dec) (T.Program P.SourcePos))
parseFromFile path = P.runParser thriftIDL path <$> Text.readFile path

-- | @parse name contents@ parses the contents of a Thrift document with name
-- @name@ held in @contents@.
parse
    :: (P.Stream s, P.Token s ~ Char)
    => FilePath
    -> s -> Either (P.ParseError Char P.Dec) (T.Program P.SourcePos)
parse = P.parse thriftIDL

-- | Megaparsec parser that is able to parse full Thrift documents.
thriftIDL
    :: (P.Stream s, P.Token s ~ Char)
    => P.Parsec P.Dec s (T.Program P.SourcePos)
thriftIDL = runParser program


clearDocstring :: P.Stream s => Parser s ()
clearDocstring = State.modify' (\s -> s { stateDocstring = Nothing })


-- | Returns the last docstring recorded by the parser and forgets about it.
lastDocstring :: P.Stream s => Parser s T.Docstring
lastDocstring = do
    s <- State.gets stateDocstring
    clearDocstring
    return s

-- | Optional whitespace.
whiteSpace :: (P.Stream s, P.Token s ~ Char) => Parser s ()
whiteSpace = someSpace <|> pure ()

-- | Required whitespace.
someSpace :: (P.Stream s, P.Token s ~ Char) => Parser s ()
someSpace = P.skipSome $ readDocstring <|> skipComments <|> skipSpace
  where
    readDocstring = do
        s <- docstring
        unless (Text.null s) $
            State.modify' (\st -> st { stateDocstring = Just s})

    skipSpace = P.choice
      [ P.newline *> clearDocstring
      , P.skipSome P.spaceChar
      ]

    skipComments = P.choice
        [ P.char '#'            *> skipLine
        , P.try (P.string "//") *> skipLine
        , P.try (P.string "/*") *> skipCStyleComment
        ] *> clearDocstring

    skipLine = void P.eol <|> P.eof <|> (P.anyChar *> skipLine)

    skipCStyleComment = P.choice
      [ P.try (P.string "*/")    *> pure ()
      , P.skipSome (noneOf "/*") *> skipCStyleComment
      , oneOf "/*"               *> skipCStyleComment
      ]

oneOf :: (P.Stream s, P.Token s ~ Char) => String -> Parser s Char
oneOf = P.oneOf
{-# INLINE oneOf #-}

noneOf :: (P.Stream s, P.Token s ~ Char) => String -> Parser s Char
noneOf = P.noneOf
{-# INLINE noneOf #-}

-- | @p `skipUpTo` n@ skips @p@ @n@ times or until @p@ stops matching --
-- whichever comes first.
skipUpTo
    :: (P.Stream s, P.Token s ~ Char) => Parser s a -> Int -> Parser s ()
skipUpTo p = loop
  where
    loop 0 = return ()
    loop n =
        ( do
            void $ P.try p
            loop $! n - 1
        ) <|> return ()

hspace :: (P.Stream s, P.Token s ~ Char) => Parser s ()
hspace = void $ oneOf " \t"

-- | A javadoc-style docstring.
--
-- > /**
-- >  * foo
-- >  */
--
-- This parses attempts to preserve indentation inside the docstring while
-- getting rid of the aligned @*@s (if any) and any other preceding space.
--
docstring :: (P.Stream s, P.Token s ~ Char) => Parser s Text
docstring = do
    P.try (P.string "/**") >> P.skipMany hspace
    indent <- fromIntegral . P.unPos <$> PL.indentLevel
    isNewLine <- maybeEOL
    chunks <- loop isNewLine (indent - 1) []
    return $! Text.intercalate "\n" chunks
  where
    maybeEOL = (P.eol >> return True) <|> return False

    commentChar =
        noneOf "*\r\n" <|>
        P.try (P.char '*' <* P.notFollowedBy (P.char '/'))

    loop shouldDedent maxDedent chunks = do
        when shouldDedent $
            hspace `skipUpTo` maxDedent
        finishComment <|> readDocLine
      where
        finishComment = do
            P.try (P.skipMany hspace <* P.string "*/")
            void $ optional P.spaceChar
            return $! reverse chunks
        readDocLine = do
            -- Lines could have aligned *s at the start.
            --
            --      /**
            --       * foo
            --       * bar
            --       */
            --
            -- But only if we dedented. If we didn't, that's possibly because,
            --
            --      /** foo [..]
            --
            -- So if foo starts with "*", we don't want to drop that.
            when shouldDedent . void $
                optional $ P.try (P.char '*' >> optional hspace)

            line <- Text.pack <$> P.many commentChar

            -- This line most likely ends with a newline but if it's the last
            -- one, it could also be "foo */"
            void (optional hspace >> maybeEOL)

            loop True maxDedent (line:chunks)


symbolic :: (P.Stream s, P.Token s ~ Char) => Char -> Parser s ()
symbolic c = void $ PL.symbol whiteSpace [c]

token :: (P.Stream s, P.Token s ~ Char) => Parser s a -> Parser s a
token = PL.lexeme whiteSpace

braces, angles, parens
    :: (P.Stream s, P.Token s ~ Char) => Parser s a -> Parser s a

braces = P.between (symbolic '{') (symbolic '}')
angles = P.between (symbolic '<') (symbolic '>')
parens = P.between (symbolic '(') (symbolic ')')

comma, semi, colon, equals :: (P.Stream s, P.Token s ~ Char) => Parser s ()

comma  = symbolic ','
semi   = symbolic ';'
colon  = symbolic ':'
equals = symbolic '='

-- | errorUnlessReserved ensures that the given identifier is in the
-- reservedKeywords list. If it's not, we have a bug and we should crash.
errorUnlessReserved :: Monad m => String -> m ()
errorUnlessReserved name =
    unless (isReserved name) $
        error ("reserved called with unreserved identifier " ++ show name)

-- | Parses a reserved identifier and adds it to the collection of known
-- reserved keywords.
<<<<<<< HEAD
reserved :: (P.Stream s, P.Token s ~ Char) => String -> Parser s ()
reserved name = P.label name $ token $ P.try $ do
    void (P.string name)
    P.notFollowedBy (P.alphaNumChar <|> oneOf "_.")

=======
reserved :: P.Stream s Char => String -> Parser s ()
reserved name =
    errorUnlessReserved name >>
    P.label name $ token $ P.try $ do
        void (P.string name)
        P.notFollowedBy (P.alphaNumChar <|> P.oneOf "_.")
>>>>>>> 1b444969

-- | A string literal. @"hello"@
literal :: (P.Stream s, P.Token s ~ Char) => Parser s Text
literal = P.label "string literal" $ token $
    stringLiteral '"' <|> stringLiteral '\''

stringLiteral :: (P.Stream s, P.Token s ~ Char) => Char -> Parser s Text
stringLiteral q = fmap Text.pack $
    P.char q >> P.manyTill PL.charLiteral (P.char q)


integer :: (P.Stream s, P.Token s ~ Char) => Parser s Integer
integer = token PL.integer


-- | An identifier in a Thrift file.
identifier :: (P.Stream s, P.Token s ~ Char) => Parser s Text
identifier = P.label "identifier" $ token $ do
    name <- (:)
        <$> (P.letterChar <|> P.char '_')
<<<<<<< HEAD
        <*> many (P.alphaNumChar <|> oneOf "_.")
=======
        <*> many (P.alphaNumChar <|> P.oneOf "_.")
    when (isReserved name) $
        P.unexpected name
>>>>>>> 1b444969
    return (Text.pack name)


-- | Top-level parser to parse complete Thrift documents.
program :: (P.Stream s, P.Token s ~ Char) => Parser s (T.Program P.SourcePos)
program = whiteSpace >>
    T.Program
        <$> many (header     <* optionalSep)
        <*> many (definition <* optionalSep)
        <*  P.eof

-- | Headers defined for the IDL.
header :: (P.Stream s, P.Token s ~ Char) => Parser s (T.Header P.SourcePos)
header = P.choice
  [ T.HeaderInclude   <$> include
  , T.HeaderNamespace <$> namespace
  ]


-- | The IDL includes another Thrift file.
--
-- > include "common.thrift"
-- >
-- > typedef common.Foo Bar
--
include :: (P.Stream s, P.Token s ~ Char) => Parser s (T.Include P.SourcePos)
include = reserved "include" >> withPosition (T.Include <$> literal)


-- | Namespace directives allows control of the namespace or package
-- name used by the generated code for certain languages.
--
-- > namespace py my_service.generated
namespace
    :: (P.Stream s, P.Token s ~ Char) => Parser s (T.Namespace P.SourcePos)
namespace = P.choice
  [ reserved "namespace" >>
    withPosition (T.Namespace <$> (star <|> identifier) <*> identifier)
  , reserved "cpp_namespace" >>
    withPosition (T.Namespace "cpp" <$> identifier)
  , reserved "php_namespace" >>
    withPosition (T.Namespace "php" <$> identifier)
  , reserved "py_module" >>
    withPosition (T.Namespace "py" <$> identifier)
  , reserved "perl_package" >>
    withPosition (T.Namespace "perl" <$> identifier)
  , reserved "ruby_namespace" >>
    withPosition (T.Namespace "rb" <$> identifier)
  , reserved "java_package" >>
    withPosition (T.Namespace "java" <$> identifier)
  , reserved "cocoa_package" >>
    withPosition (T.Namespace "cocoa" <$> identifier)
  , reserved "csharp_namespace" >>
    withPosition (T.Namespace "csharp" <$> identifier)
  ]
  where
    star = symbolic '*' >> pure "*"


-- | Convenience wrapper for parsers expecting a position.
--
-- The position will be retrieved BEFORE the parser itself is executed.
withPosition
    :: (P.Stream s, P.Token s ~ Char)
    => Parser s (P.SourcePos -> a) -> Parser s a
withPosition p = P.getPosition >>= \pos -> p <*> pure pos


-- | Convenience wrapper for parsers that expect a docstring and a position.
--
-- > data Foo = Foo { bar :: Bar, doc :: Docstring, pos :: Delta }
-- >
-- > parseFoo = withDocstring $ Foo <$> parseBar
withDocstring
    :: (P.Stream s, P.Token s ~ Char)
    => Parser s (T.Docstring -> P.SourcePos -> a) -> Parser s a
withDocstring p = lastDocstring >>= \s -> do
    pos <- P.getPosition
    p <*> pure s <*> pure pos


-- | A constant, type, or service definition.
definition
    :: (P.Stream s, P.Token s ~ Char) => Parser s (T.Definition P.SourcePos)
definition = whiteSpace >> P.choice
    [ T.ConstDefinition   <$> constant
    , T.TypeDefinition    <$> typeDefinition
    , T.ServiceDefinition <$> service
    ]


-- | A type definition.
typeDefinition
    :: (P.Stream s, P.Token s ~ Char) => Parser s (T.Type P.SourcePos)
typeDefinition = P.choice
    [ T.TypedefType   <$> typedef
    , T.EnumType      <$> enum
    , T.SenumType     <$> senum
    , T.StructType    <$> struct
    , T.UnionType     <$> union
    , T.ExceptionType <$> exception
    ]


-- | A typedef is just an alias for another type.
--
-- > typedef common.Foo Bar
typedef :: (P.Stream s, P.Token s ~ Char) => Parser s (T.Typedef P.SourcePos)
typedef = reserved "typedef" >> withDocstring
    (T.Typedef <$> typeReference <*> identifier <*> typeAnnotations)


-- | Enums are sets of named integer values.
--
-- > enum Role {
-- >     User = 1, Admin
-- >
enum :: (P.Stream s, P.Token s ~ Char) => Parser s (T.Enum P.SourcePos)
enum = reserved "enum" >> withDocstring
    ( T.Enum
        <$> identifier
        <*> braces (many enumDef)
        <*> typeAnnotations
    )


-- | A @struct@.
--
-- > struct User {
-- >     1: string name
-- >     2: Role role = Role.User;
-- > }
struct :: (P.Stream s, P.Token s ~ Char) => Parser s (T.Struct P.SourcePos)
struct = reserved "struct" >> withDocstring
    ( T.Struct
        <$> identifier
        <*> braces (many field)
        <*> typeAnnotations
    )


-- | A @union@ of types.
--
-- > union Value {
-- >     1: string stringValue;
-- >     2: i32 intValue;
-- > }
union :: (P.Stream s, P.Token s ~ Char) => Parser s (T.Union P.SourcePos)
union = reserved "union" >> withDocstring
    ( T.Union
        <$> identifier
        <*> braces (many field)
        <*> typeAnnotations
    )


-- | An @exception@ that can be raised by service methods.
--
-- > exception UserDoesNotExist {
-- >     1: optional string message
-- >     2: required string username
-- > }
exception
    :: (P.Stream s, P.Token s ~ Char) => Parser s (T.Exception P.SourcePos)
exception = reserved "exception" >> withDocstring
    ( T.Exception
        <$> identifier
        <*> braces (many field)
        <*> typeAnnotations
    )


-- | Whether a field is @required@ or @optional@.
fieldRequiredness
    :: (P.Stream s, P.Token s ~ Char) => Parser s T.FieldRequiredness
fieldRequiredness = P.choice
  [ reserved "required" *> pure T.Required
  , reserved "optional" *> pure T.Optional
  ]


-- | A struct field.
field :: (P.Stream s, P.Token s ~ Char) => Parser s (T.Field P.SourcePos)
field = withDocstring $
  T.Field
    <$> optional (integer <* colon)
    <*> optional fieldRequiredness
    <*> typeReference
    <*> identifier
    <*> optional (equals *> constantValue)
    <*> typeAnnotations
    <*  optionalSep


-- | A value defined inside an @enum@.
enumDef :: (P.Stream s, P.Token s ~ Char) => Parser s (T.EnumDef P.SourcePos)
enumDef = withDocstring $
  T.EnumDef
    <$> identifier
    <*> optional (equals *> PL.signed whiteSpace integer)
    <*> typeAnnotations
    <*  optionalSep


-- | An string-only enum. These are a deprecated feature of Thrift and shouldn't
-- be used.
senum :: (P.Stream s, P.Token s ~ Char) => Parser s (T.Senum P.SourcePos)
senum = reserved "senum" >> withDocstring
    ( T.Senum
        <$> identifier
        <*> braces (many (literal <* optionalSep))
        <*> typeAnnotations
    )


-- | A 'const' definition.
--
-- > const i32 code = 1;
constant :: (P.Stream s, P.Token s ~ Char) => Parser s (T.Const P.SourcePos)
constant = do
  reserved "const"
  withDocstring $
    T.Const
        <$> typeReference
        <*> (identifier <* equals)
        <*> constantValue
        <*  optionalSep


-- | A constant value literal.
constantValue
    :: (P.Stream s, P.Token s ~ Char) => Parser s (T.ConstValue P.SourcePos)
constantValue = withPosition $ P.choice
  [ P.try (P.string "0x") >> T.ConstInt <$> token PL.hexadecimal
  , either T.ConstFloat T.ConstInt
                      <$> token signedNumber
  , T.ConstLiteral    <$> literal
  , T.ConstIdentifier <$> identifier
  , T.ConstList       <$> constList
  , T.ConstMap        <$> constMap
  ]
  where
    signedNumber = floatingOrInteger <$> PL.signed whiteSpace PL.number


constList
    :: (P.Stream s, P.Token s ~ Char) => Parser s [T.ConstValue P.SourcePos]
constList = symbolic '[' *> loop []
  where
    loop xs = P.choice
      [ symbolic ']' *> return (reverse xs)
      , (:) <$> (constantValue <* optionalSep)
            <*> pure xs
            >>= loop
      ]


constMap
    :: (P.Stream s, P.Token s ~ Char)
    => Parser s [(T.ConstValue P.SourcePos, T.ConstValue P.SourcePos)]
constMap = symbolic '{' *> loop []
  where
    loop xs = P.choice [
        symbolic '}' *> return (reverse xs)
      , (:) <$> (constantValuePair <* optionalSep)
            <*> pure xs
            >>= loop
      ]


constantValuePair
    :: (P.Stream s, P.Token s ~ Char)
    => Parser s (T.ConstValue P.SourcePos, T.ConstValue P.SourcePos)
constantValuePair =
    (,) <$> (constantValue <* colon)
        <*> (constantValue <* optionalSep)


-- | A reference to a built-in or defined field.
typeReference
    :: (P.Stream s, P.Token s ~ Char)
    => Parser s (T.TypeReference P.SourcePos)
typeReference = P.choice
  [ baseType
  , containerType
  , withPosition (T.DefinedType <$> identifier)
  ]


baseType
    :: (P.Stream s, P.Token s ~ Char)
    => Parser s (T.TypeReference P.SourcePos)
baseType = withPosition $
    P.choice [reserved s *> (v <$> typeAnnotations) | (s, v) <- bases]
  where
    bases =
      [ ("string", T.StringType)
      , ("binary", T.BinaryType)
      , ("slist", T.SListType)
      , ("bool", T.BoolType)
      , ("byte", T.ByteType)
      , ("i8", T.ByteType)
      , ("i16", T.I16Type)
      , ("i32", T.I32Type)
      , ("i64", T.I64Type)
      , ("double", T.DoubleType)
      ]


containerType
    :: (P.Stream s, P.Token s ~ Char)
    => Parser s (T.TypeReference P.SourcePos)
containerType = withPosition $
    P.choice [mapType, setType, listType] <*> typeAnnotations
  where
    mapType = reserved "map" >>
        angles (T.MapType <$> (typeReference <* comma) <*> typeReference)
    setType = reserved "set" >> angles (T.SetType <$> typeReference)
    listType = reserved "list" >> angles (T.ListType <$> typeReference)


-- | A service.
--
-- > service MyService {
-- >     // ...
-- > }
service :: (P.Stream s, P.Token s ~ Char) => Parser s (T.Service P.SourcePos)
service = do
  reserved "service"
  withDocstring $
    T.Service
        <$> identifier
        <*> optional (reserved "extends" *> identifier)
        <*> braces (many function)
        <*> typeAnnotations


-- | A function defined inside a service.
--
-- > Foo getFoo() throws (1: FooDoesNotExist doesNotExist);
-- > oneway void putBar(1: Bar bar);
function
    :: (P.Stream s, P.Token s ~ Char) => Parser s (T.Function P.SourcePos)
function = withDocstring $
    T.Function
        <$> ((reserved "oneway" *> pure True) <|> pure False)
        <*> ((reserved "void" *> pure Nothing) <|> Just <$> typeReference)
        <*> identifier
        <*> parens (many field)
        <*> optional (reserved "throws" *> parens (many field))
        <*> typeAnnotations
        <*  optionalSep


-- | Type annotations on entitites.
--
-- > (foo = "bar", baz = "qux")
--
-- These do not usually affect code generation but allow for custom logic if
-- writing your own code generator.
typeAnnotations
    :: (P.Stream s, P.Token s ~ Char) => Parser s [T.TypeAnnotation]
typeAnnotations = parens (many typeAnnotation) <|> pure []


typeAnnotation :: (P.Stream s, P.Token s ~ Char) => Parser s T.TypeAnnotation
typeAnnotation =
    T.TypeAnnotation
        <$> identifier
        <*> (optional (equals *> literal) <* optionalSep)


optionalSep :: (P.Stream s, P.Token s ~ Char) => Parser s ()
optionalSep = void $ optional (comma <|> semi)<|MERGE_RESOLUTION|>--- conflicted
+++ resolved
@@ -69,18 +69,15 @@
 import Data.Text                 (Text)
 
 import qualified Control.Monad.Trans.State as State
+import qualified Data.List.NonEmpty        as NonEmpty
 import qualified Data.Text                 as Text
 import qualified Data.Text.IO              as Text
 import qualified Text.Megaparsec           as P
 import qualified Text.Megaparsec.Lexer     as PL
 
-<<<<<<< HEAD
+import Language.Thrift.Internal.Reserved (isReserved)
+
 import qualified Language.Thrift.AST as T
-=======
-import Language.Thrift.Internal.Reserved (isReserved)
-
-import qualified Language.Thrift.Types as T
->>>>>>> 1b444969
 
 -- | Keeps track of the last docstring seen by the system so that we can
 -- attach it to entities.
@@ -273,20 +270,13 @@
 
 -- | Parses a reserved identifier and adds it to the collection of known
 -- reserved keywords.
-<<<<<<< HEAD
 reserved :: (P.Stream s, P.Token s ~ Char) => String -> Parser s ()
-reserved name = P.label name $ token $ P.try $ do
-    void (P.string name)
-    P.notFollowedBy (P.alphaNumChar <|> oneOf "_.")
-
-=======
-reserved :: P.Stream s Char => String -> Parser s ()
 reserved name =
     errorUnlessReserved name >>
     P.label name $ token $ P.try $ do
         void (P.string name)
-        P.notFollowedBy (P.alphaNumChar <|> P.oneOf "_.")
->>>>>>> 1b444969
+        P.notFollowedBy (P.alphaNumChar <|> oneOf "_.")
+
 
 -- | A string literal. @"hello"@
 literal :: (P.Stream s, P.Token s ~ Char) => Parser s Text
@@ -307,13 +297,9 @@
 identifier = P.label "identifier" $ token $ do
     name <- (:)
         <$> (P.letterChar <|> P.char '_')
-<<<<<<< HEAD
         <*> many (P.alphaNumChar <|> oneOf "_.")
-=======
-        <*> many (P.alphaNumChar <|> P.oneOf "_.")
     when (isReserved name) $
-        P.unexpected name
->>>>>>> 1b444969
+        P.unexpected (P.Label (NonEmpty.fromList name))
     return (Text.pack name)
 
 
